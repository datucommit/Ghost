const url = require('url');
const _ = require('lodash');
const testUtils = require('../../../../utils');
const schema = require('../../../../../server/data/schema').tables;
const API_URL = '/ghost/api/canary/admin/';

const expectedProperties = {
    // API top level
    posts: ['posts', 'meta'],
    tags: ['tags', 'meta'],
    users: ['users', 'meta'],
    settings: ['settings', 'meta'],
    subscribers: ['subscribers', 'meta'],
    roles: ['roles'],
    pagination: ['page', 'limit', 'pages', 'total', 'next', 'prev'],
    slugs: ['slugs'],
    slug: ['slug'],
    invites: ['invites', 'meta'],
    themes: ['themes'],

    post: _(schema.posts)
        .keys()
        // by default we only return mobiledoc
        .without('html', 'plaintext')
        .without('locale')
        .without('page')
        .without('author_id', 'author')
        // always returns computed properties
        // primary_tag and primary_author properties are included
        // only because authors and tags are always included
        .concat('url', 'primary_tag', 'primary_author', 'excerpt')
        .concat('authors', 'tags')
        // returns meta fields from `posts_meta` schema
        .concat(
            ..._(schema.posts_meta).keys().without('post_id', 'id')
        )
    ,
    user: _(schema.users)
        .keys()
        .without('visibility')
        .without('password')
        .without('locale')
        .concat('url')
    ,
    tag: _(schema.tags)
        .keys()
        // unused field
        .without('parent_id')
    ,
    setting: _(schema.settings)
        .keys()
    ,
    subscriber: _(schema.subscribers)
        .keys()
    ,
<<<<<<< HEAD
=======
    member: _(schema.members)
        .keys()
    ,
    accesstoken: _(schema.accesstokens)
        .keys()
    ,
>>>>>>> da458817
    role: _(schema.roles)
        .keys()
    ,
    permission: _(schema.permissions)
        .keys()
    ,
    notification: ['type', 'message', 'status', 'id', 'dismissible', 'location', 'custom'],
    theme: ['name', 'package', 'active'],
    invite: _(schema.invites)
        .keys()
        .without('token')
    ,
    webhook: _(schema.webhooks)
        .keys()
};

_.each(expectedProperties, (value, key) => {
    if (!value.__wrapped__) {
        return;
    }

    /**
     * @deprecated: x_by
     */
    expectedProperties[key] = value
        .without(
            'created_by',
            'updated_by',
            'published_by'
        )
        .value();
});

module.exports = {
    API: {
        getApiQuery(route) {
            return url.resolve(API_URL, route);
        },

        checkResponse(...args) {
            this.expectedProperties = expectedProperties;
            return testUtils.API.checkResponse.call(this, ...args);
        }
    },

    doAuth(...args) {
        return testUtils.API.doAuth(`${API_URL}session/`, ...args);
    },

    getValidAdminToken(endpoint, key) {
        const jwt = require('jsonwebtoken');
        key = key || testUtils.DataGenerator.Content.api_keys[0];

        const JWT_OPTIONS = {
            keyid: key.id,
            algorithm: 'HS256',
            expiresIn: '5m',
            audience: endpoint
        };

        return jwt.sign(
            {},
            Buffer.from(key.secret, 'hex'),
            JWT_OPTIONS
        );
    }
};<|MERGE_RESOLUTION|>--- conflicted
+++ resolved
@@ -53,15 +53,9 @@
     subscriber: _(schema.subscribers)
         .keys()
     ,
-<<<<<<< HEAD
-=======
     member: _(schema.members)
         .keys()
     ,
-    accesstoken: _(schema.accesstokens)
-        .keys()
-    ,
->>>>>>> da458817
     role: _(schema.roles)
         .keys()
     ,

--- conflicted
+++ resolved
@@ -19,13 +19,8 @@
  */
 describe('DB version integrity', function () {
     // Only these variables should need updating
-<<<<<<< HEAD
-    const currentSchemaHash = '6d99c4ed8317240d392eb2046df10368';
+    const currentSchemaHash = '4b68ed24fc3aee70a25de6238663d0b8';
     const currentFixturesHash = 'a7152a9f4a59d30e0ccf7785fd6a8cc9';
-=======
-    const currentSchemaHash = '2aa35a7d6de956293a08def6cf9d9ecc';
-    const currentFixturesHash = 'c7b485fe2f16517295bd35c761129729';
->>>>>>> da458817
 
     // If this test is failing, then it is likely a change has been made that requires a DB version bump,
     // and the values above will need updating as confirmation

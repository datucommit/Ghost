<!doctype html>
<!--[if lt IE 7]><html class="no-js lt-ie9 lt-ie8 lt-ie7" lang="en"> <![endif]-->
<!--[if (IE 7)&!(IEMobile)]><html class="no-js lt-ie9 lt-ie8" lang="en"><![endif]-->
<!--[if (IE 8)&!(IEMobile)]><html class="no-js lt-ie9" lang="en"><![endif]-->
<!--[if (gte IE 9)| IEMobile |!(IE)]><!--><html class="no-js" lang="en"><!--<![endif]-->
    <head>
        <meta charset="utf-8">

        <title>{{siteTitle}}</title>
        <meta name="description" content="{{siteDescription}}">
        <meta name="author" content="">
        <meta name="HandheldFriendly" content="True">
        <meta name="MobileOptimized" content="320">
        <meta name="viewport" content="width=device-width, initial-scale=1.0">
        <meta name="apple-mobile-web-app-capable" content="yes" />

        <link rel="shortcut icon" href="/favicon.ico">
        <meta http-equiv="cleartype" content="on">

        <link rel="stylesheet" type="text/css" href="http://fonts.googleapis.com/css?family=Lato:300,400,700">
        <link rel="stylesheet" href="/core/admin/assets/css/screen.css">
        <link rel="stylesheet" type="text/css" href="/core/admin/assets/lib/codemirror/codemirror.css"> <!-- TODO: Kill this - #29 -->
        <link rel="stylesheet" type="text/css" href="/core/admin/assets/lib/icheck/css/icheck.css"> <!-- TODO: Kill this - #29 -->
        {{{block "pageStyles"}}}
    </head>
    <body class="{{bodyClass}}">
        {{#unless hideNavbar}}
            {{> navbar}}
        {{/unless}}

        <main role="main" id="main">
            {{> flashes}}

            {{{body}}}
        </main>

        <script src="/core/admin/assets/lib/jquery/jquery.min.js"></script>
        <script src="/core/admin/assets/lib/icheck/jquery.icheck.min.js"></script>
        <script src="/core/admin/assets/lib/underscore.js"></script>
        <script src="/core/admin/assets/lib/backbone/backbone.js"></script>
        <script src="/core/admin/assets/lib/handlebars/handlebars-runtime.js"></script>
        <script src="/core/admin/assets/lib/codemirror/codemirror.js"></script>
        <script src="/core/admin/assets/lib/codemirror/mode/markdown/markdown.js"></script>
        <script src="/core/admin/assets/lib/showdown/showdown.js"></script>
        <script src="/core/admin/assets/lib/showdown/extensions/ghostdown.js"></script>
        <script src="/core/admin/assets/lib/shortcuts.js"></script>
        <script src="/core/admin/assets/lib/countable.js"></script>
        <script src="/core/admin/assets/lib/jquery/jquery-ui-1.10.3.custom.min.js"></script>
        <script src="/core/admin/assets/lib/packery.pkgd.min.js"></script>

        <script src="/core/admin/assets/js/init.js"></script>
        <script src="/core/admin/assets/tmpl/hbs-tmpl.js"></script>
        <script src="/core/admin/assets/js/toggle.js"></script>
        <script src="/core/admin/assets/js/admin-ui-temp.js"></script>
        <script src="/core/admin/assets/js/markdown-actions.js"></script>
        <script src="/core/admin/assets/js/tagui.js"></script>

        <!-- // require '/core/admin/assets/js/models/*' -->
        <script src="/core/admin/assets/js/models/post.js"></script>
<<<<<<< HEAD
        <script src="/core/admin/assets/js/models/widget.js"></script>
        <!-- // require '/core/admin/assets/js/views/*' -->
        <script src="/core/admin/assets/js/views/dashboard.js"></script>
=======
        <script src="/core/admin/assets/js/models/settings.js"></script>
        <!-- // require '/core/admin/assets/js/views/*' -->
        <script src="/core/admin/assets/js/views/base.js"></script>
>>>>>>> e2b3c40a
        <script src="/core/admin/assets/js/views/blog.js"></script>
        <script src="/core/admin/assets/js/views/editor.js"></script>
        <script src="/core/admin/assets/js/views/settings.js"></script>
        <script src="/core/admin/assets/js/router.js"></script>
        {{{block "bodyScripts"}}}
        <script>
            Ghost.init();
        </script>
    </body>
</html><|MERGE_RESOLUTION|>--- conflicted
+++ resolved
@@ -57,15 +57,11 @@
 
         <!-- // require '/core/admin/assets/js/models/*' -->
         <script src="/core/admin/assets/js/models/post.js"></script>
-<<<<<<< HEAD
         <script src="/core/admin/assets/js/models/widget.js"></script>
-        <!-- // require '/core/admin/assets/js/views/*' -->
-        <script src="/core/admin/assets/js/views/dashboard.js"></script>
-=======
         <script src="/core/admin/assets/js/models/settings.js"></script>
         <!-- // require '/core/admin/assets/js/views/*' -->
         <script src="/core/admin/assets/js/views/base.js"></script>
->>>>>>> e2b3c40a
+        <script src="/core/admin/assets/js/views/dashboard.js"></script>
         <script src="/core/admin/assets/js/views/blog.js"></script>
         <script src="/core/admin/assets/js/views/editor.js"></script>
         <script src="/core/admin/assets/js/views/settings.js"></script>
